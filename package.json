--- conflicted
+++ resolved
@@ -1,57 +1,47 @@
 {
-<<<<<<< HEAD
     "name": "swarm",
-    "version": "0.3.12",
+    "version": "0.3.20",
     "homepage": "http://github.com/gritzko/swarm",
     "repository": {
         "type": "git",
         "url": "https://github.com/gritzko/swarm.git"
-=======
-  "name": "swarm",
-  "version": "0.3.11",
-  "homepage": "http://github.com/gritzko/swarm",
-  "repository": {
-    "type": "git",
-    "url": "https://github.com/gritzko/swarm.git"
-  },
-  "author": {
-    "email": "victor.grishchenko@gmail.com",
-    "name": "Victor Grishchenko"
-  },
-  "contributors": [
-    {
-      "name": "Aleksei Balandin",
-      "email": "aleksisha@gmail.com"
->>>>>>> 693e4740
     },
-    {
-      "name": "Andrey Popp",
-      "email": "8mayday@gmail.com"
+    "author": {
+        "email": "victor.grishchenko@gmail.com",
+        "name": "Victor Grishchenko"
+    },
+    "contributors": [
+        {
+            "name": "Aleksei Balandin",
+            "email": "aleksisha@gmail.com"
+        },
+        {
+            "name": "Andrey Popp",
+            "email": "8mayday@gmail.com"
+        }
+    ],
+    "email": "swarm.js@gmail.com",
+    "license": "MIT",
+    "files": [
+        "lib/*.js",
+        "dist/*.js",
+        "Makefile",
+        "LICENSE"
+    ],
+    "main": "lib/NodeServer.js",
+    "browser": "lib/Html5Client.js",
+    "dependencies": {
+        "ws": "~0.4.31"
+    },
+    "devDependencies": {
+        "browserify": "",
+        "istanbul": "^0.3.2",
+        "jshint": "",
+        "qunit": "^0.7.5",
+        "rimraf": "^2.2.8"
+    },
+    "scripts": {
+        "test": "make test",
+        "postinstall": "make dist"
     }
-  ],
-  "email": "swarm.js@gmail.com",
-  "license": "MIT",
-  "files": [
-    "lib/*.js",
-    "dist/*.js",
-    "example/",
-    "Makefile",
-    "LICENSE"
-  ],
-  "main": "lib/NodeServer.js",
-  "browser": "lib/Html5Client.js",
-  "dependencies": {
-    "ws": "~0.4.31"
-  },
-  "devDependencies": {
-    "browserify": "",
-    "istanbul": "^0.3.2",
-    "jshint": "",
-    "qunit": "^0.7.5",
-    "rimraf": "^2.2.8"
-  },
-  "scripts": {
-    "test": "make test",
-    "postinstall": "make dist"
-  }
 }