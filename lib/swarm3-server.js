--- conflicted
+++ resolved
@@ -65,7 +65,6 @@
     var self = this;
     var ln = this.lstn = {};
     this.ws = ws;
-<<<<<<< HEAD
     var buf = [];
     if (ws.readyState !== 1/*WebSocket.OPEN*/) this.buf = buf; //will wait for "open"
     ws.on('open', function () {
@@ -76,19 +75,9 @@
     ws.on('close', function () { ln.close && ln.close() });
     ws.on('message', function (msg) {
         try {
+            console.log(msg);
             ln.data && ln.data(msg)
         } catch(ex) {
-=======
-    ws.onopen = function () { ln.open && ln.open() };
-    ws.onclose = function () { ln.close && ln.close() };
-    ws.onmessage = function (msg) {
-        if (msg.type!=='Text')
-            throw new Error('unexpected msg type',msg.type);
-        try{
-            console.log(msg.data);
-            ln.data && ln.data(msg.data)
-        }catch(ex){
->>>>>>> da0b5233
             console.error('message processing fails',ex);
             ln.error && ln.error(ex.message)
         }
