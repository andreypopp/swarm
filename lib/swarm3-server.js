--- conflicted
+++ resolved
@@ -39,28 +39,6 @@
 FileStorage.prototype.version = Swarm.Host.prototype.version;
 
 FileStorage.prototype.deliver = function (spec,value,src) {
-<<<<<<< HEAD
-    if (spec.op()==='on') return this.on(spec,value,src);
-    if (spec.op()==='off') return; // this imlpementation doesn't push changes
-    if (spec.op()==='bundle')
-        console.error('?');
-    // A storage is always an "uplink" so it never receives reon, reoff.
-    var ti = spec.filter('/#'),
-        tail = this.tails[ti] || (this.tails[ti] = {}),
-        count = 0;
-    for(var s in tail) count++;
-    // The storage piggybacks on the object's state/log handling logic
-    // First, it adds an op to the log tail unless the log is too long...
-    if (count < 3 || src._id !== spec.id()) {
-        var vm = spec.filter('!.');
-        if (vm in tail) console.error('op replay @storage');
-        tail[vm] = value;
-    } else { // ...otherwise it saves the state, zeroes the tail.
-        var state = src.diff();
-        this.states[ti] = state;
-        this.tails[ti] = {};
-    }
-=======
     switch (spec.method()) {
         case 'on':    return this.on(spec,value,src);
         case 'off':   return this.off(spec,value,src);
@@ -166,7 +144,6 @@
 FileStorage.prototype.stateFileName = function (spec) {
     var base = this.dir + '/' + spec.type() + '/';
     return base + spec.id(); // TODO hashing (issue: may break FAT caching?)
->>>>>>> f99a4e46
 };
 
 // Once the current log file exceeds some size, we start a new one.
@@ -188,36 +165,6 @@
 FileStorage.prototype.on = function (spec,base,replica) {
     spec = new Swarm.Spec(spec);
     var ti = spec.filter('/#'), self=this;
-<<<<<<< HEAD
-
-    function reply () {
-        var state = self.states[ti];
-        var tail = self.tails[ti];
-        var idtok = spec.token('#');
-        var vertok = spec.token('!');
-        if (state || tail) { // if we have something return it
-            state = state || {};
-            tail = tail || {};
-            // don't pass by reference
-            state = JSON.parse(JSON.stringify(state));
-            state._tail = JSON.parse(JSON.stringify(tail));
-            /*} else if (spec.id()===spec.version()) { // new object created
-             if (base && typeof(base)==='object') { // TODO impl this @Syncable
-             // TODO add sanity checks
-             state = JSON.parse(JSON.stringify(base));
-             state._version = '!'+spec.version();
-             self.states[ti] = state;
-             } may be a bad idea (offline creation) */
-        } else {
-            state = self.states[ti] = {_version:'!0'}; // no operations => !0
-        }
-        replica.deliver(spec.set('.patch'),state,self);
-        var ihave = new Swarm.Spec.Map(state._version);
-        for(var v in tail)
-            ihave.add(v);
-        replica.deliver( ti.add(spec.version(),'!').add('.reon'),
-                ihave.toString(), self );
-=======
     var statefn = this.stateFileName(ti);
 
     // derive version vector from the state; see Syncable.version()
@@ -226,7 +173,6 @@
         if (state._oplog) for(var op in state._oplog) map.add(op);
         if (state._tail) for(var op in state._tail) map.add(op);
         return map.toString();
->>>>>>> f99a4e46
     }
 
     // read in the state
@@ -322,8 +268,4 @@
         this.ws.send(data.toString());
 };
 
-<<<<<<< HEAD
 Swarm.streams.ws = Swarm.streams.wss = EinarosWSStream;
-=======
-Swarm.Pipe.streams.ws = Swarm.Pipe.streams.wss = EinarosWSStream;
->>>>>>> f99a4e46
