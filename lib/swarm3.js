(function(root, factory) {

    // Set up Swarm appropriately for the environment.

    // Start with AMD.
    if (typeof define === 'function' && define.amd) {

        define(['murmur', 'exports'], function(murmur, exports) {
            // Export global even in AMD case in case this script is loaded with others that may still expect a global Backbone.
            root.Swarm = factory(root, murmur, exports);
        });

    // Next for Node.js or CommonJS.
    } else if (typeof exports !== 'undefined') {

        var murmur = require('./murmur.js');
        factory(root, murmur, exports);

    // Finally, as a browser global.
    } else {

        root.Swarm = factory(root, root.murmur, {});
    }

} (this, function(root, murmur, Swarm) {

    //  S P E C I F I E R
    //
    //  The Swarm aims to switch fully from the classic HTTP
    //  request-response client-server interaction pattern to continuous
    //  real-time synchronization (WebSocket), possibly involving
    //  client-to-client interaction (WebRTC) and client-side storage
    //  (WebStorage). That demands (a) unification of transfer and storage
    //  where possible and (b) transferring, processing and storing of
    //  fine-grained changes.
    //
    //  That's why we use compound event identifiers named *specifiers*
    //  instead of just regular "plain" object ids everyone is so used to.
    //  Our ids have to fully describe the context of every small change as
    //  it is likely to be delivered, processed and stored separately from
    //  the rest of the related state.  For every atomic operation, be it a
    //  field mutation or a method invocation, a specifier contains its
    //  class, object id, a method name and, most importantly, its
    //  version id.
    //
    //  A serialized specifier is a sequence of Base64 tokens each prefixed
    //  with a "quant". A quant for a class name is '/', an object id is
    //  prefixed with '#', a method with '.' and a version id with '!'.  A
    //  special quant '+' separates parts of each token.  For example, a
    //  typical version id looks like "!7AMTc+gritzko" which corresponds to
    //  a version created on Tue Oct 22 2013 08:05:59 GMT by @gritzko (see
    //  Host.version()).
    //
    //  A full serialized specifier looks like
    //        /TodoItem#7AM0f+gritzko.done!7AMTc+gritzko
    //  (a todo item created by @gritzko was marked 'done' by himself)
    //
    //  Specifiers are stored in strings, but we use a lightweight wrapper
    //  class Spec to parse them easily. A wrapper is immutable as we pass
    //  specifiers around a lot.
    function Spec (str,quant) {
        if (str && str.constructor===Spec) {
            str=str.value;
        } else { // later we assume value has valid format
            str = (str||'').toString();
            if (quant && str.charAt(0)>='0')
                str = quant + str;
            if (str.replace(Spec.reQTokExt,''))
                throw new Error('malformed specifier: '+str);
        }
        this.value = str;
        this.index = 0;
    }

    Swarm.Spec = Spec;

    Spec.prototype.filter = function (quants) {
        return new Spec(
            this.value.replace(Spec.reQTokExt,function (token,quant) {
                return quants.indexOf(quant)!==-1 ? token : '';
            })
        );
    };
    Spec.prototype.pattern = function () {
        return this.value.replace(Spec.reQTokExt,'$1');
    };
    Spec.prototype.token = function (quant) {
        var at = quant ? this.value.indexOf(quant,this.index) : this.index;
        if (at===-1) return undefined;
        Spec.reQTokExt.lastIndex = at;
        var m=Spec.reQTokExt.exec(this.value);
        this.index = Spec.reQTokExt.lastIndex;
        if (!m) return undefined;
        return { quant: m[1], body: m[2], bare: m[3], ext: m[4] };
    };
    Spec.prototype.get = function (quant) {
        var i = this.value.indexOf(quant);
        if (i===-1) return '';
        Spec.reQTokExt.lastIndex = i;
        var m=Spec.reQTokExt.exec(this.value);
        return m&&m[2];
    };
    Spec.prototype.has = function (quant) {
        return this.value.indexOf(quant)!==-1;
    };
    Spec.prototype.version = function () { return this.get('!') };
    Spec.prototype.method = function () { return this.get('.') };
    Spec.prototype.type = function () { return this.get('/') };
    Spec.prototype.id = function () { return this.get('#') };
    Spec.prototype.source = function () { return this.token('!').ext };

    Spec.prototype.sort = function () {
        function Q (a, b) {
            var qa = a.charAt(0), qb = b.charAt(0), q = Spec.quants;
            return (q.indexOf(qa) - q.indexOf(qb)) || (a<b);
        }
        var split = this.value.match(Spec.reQTokExt);
        return new Spec(split?split.sort(Q).join(''):'');
    };
    /** mutates */
    Spec.prototype.add = function (spec,quant) {
        if (spec.constructor!==Spec)
            spec = new Spec(spec,quant);
        return new Spec(this.value+spec.value);
    };
    Spec.prototype.toString = function () { return this.value };


    Spec.int2base = function (i,padlen) {
        var ret = '', togo=padlen||5;
        for (; i||(togo>0); i>>=6, togo--)
            ret = Spec.base64.charAt(i&63) + ret;
        return ret;
    };

    Spec.base2int = function (base) {
        var ret = 0, l = base.match(Spec.re64l);
        for (var shift=0; l.length; shift+=6)
            ret += Spec.base64.indexOf(l.pop()) << shift;
        return ret;
    };
    Spec.parseToken = function (token_body) {
        Spec.reTokExt.lastIndex = -1;
        var m = Spec.reTokExt.exec(token_body);
        if (!m) return null;

        return { bare: m[1], ext: m[2] || 'swarm' };
    };

    Spec.base64 = '0123456789ABCDEFGHIJKLMNOPQRSTUVWXYZ_abcdefghijklmnopqrstuvwxyz~';
    Spec.rT = '[0-9A-Za-z_~]+';
    Spec.re64l = new RegExp('[0-9A-Za-z_~]','g');
    Spec.quants = ['/','#','!','.'];
    Spec.reTokExt = new RegExp('^(=)(?:\\+(=))?$'.replace(/=/g,Spec.rT));
    Spec.reQTokExt = new RegExp('([/#\\.!\\*])((=)(?:\\+(=))?)'.replace(/=/g,Spec.rT),'g');
    Spec.is = function (str) {
        if (str===null || str===undefined) return false;
        return str.constructor===Spec || ''===str.toString().replace(Spec.reQTokExt,'');
    };
    Spec.as = function (spec) {
        if (!spec) {
            return new Spec('');
        } else {
            return spec.constructor === Spec ? spec : new Spec(spec);
        }
    };

    Spec.Map = function VersionVectorAsAMap (vec) {
        this.map = {};
        vec && this.add(vec);
    };
    Spec.Map.prototype.add = function (versionVector) {
        var vec=new Spec(versionVector,'!'), tok;
        while (tok=vec.token('!')) {
            var time = tok.bare, source = tok.ext||'swarm';
            if (time > (this.map[source]||''))
                this.map[source] = time;
        }
    };
    Spec.Map.prototype.covers = function (version) {
        Spec.reQTokExt.lastIndex = 0;
        var m = Spec.reTokExt.exec(version);
        var ts = m[1], src = m[2] || 'swarm';
        return ts <= (this.map[src]||'');
    };
    Spec.Map.prototype.maxTs = function () {
        var ts = null,
            map = this.map;
        for(var src in map) {
            if (!ts || ts < map[src]) {
                ts = map[src];
            }
        }
        return ts;
    };
    Spec.Map.prototype.toString = function (trim) {
        trim = trim || {top:10,rot:'0'};
        var top = trim.top || 10, rot = '!' + (trim.rot||'0');
        var ret = [], map = this.map;
        for(var src in map) {
            ret.push('!'+map[src]+'+'+src);
        }
        ret.sort().reverse();
        while (ret.length>top || ret[ret.length-1]<=rot)
            ret.pop();
        return ret.join('')||'!0';
    };

    /** Syncable: an oplog-synchronized object */
    var Syncable = Swarm.Syncable = function Syncable () {
        // listeners represented as objects that have deliver() method
        this._lstn = [];
        // The most correct way to specify a version is the version vector,
        // but that one may consume more space than the data itself in some cases.
        // Hence, _version is not a fully specified version vector (see version()
        // instead). _veersion is essentially is the greatest operation timestamp
        // (Lamport-like, i.e. "time+source"), sometimes amended with additional
        // timestamps. Its main features:
        // (1) changes once the object's state changes
        // (2) does it monotonically (in the alphanum order sense)
        this._version = '';
        // make sense of arguments
        var args = arguments,
            al=args.length,
            state={};
        this._host = (al && args[al-1].constructor===Host) ? args[al-1] : Swarm.localhost;
        var version = this._host.version();
        if (al && args[0].constructor===String)
            if (Spec.reTokExt.test(args[0]))
                args[0] = new Spec('#'+args[0]);
            else
                args[0] = new Spec(args[0]);
        if ( al && Spec.is(args[0]) && args[0].id() ) {
            this._id = args[0].id();
            state = undefined; // may pull the state for the id
            // TODO ignores values: bad
        } else {
            args[0]!==this._host && (state=args[0]);
            this._id = version;
        }
        // register with the host
        var doubl = this._host.register(this);
        if (doubl!==this) return doubl;
        // initialize metadata _fields
        var spec = this.spec();
        spec.add(version,'!');
        spec.add('.init');
        // got state => may init
        state && this.init(spec,state,this._host);
        // connect to the sync tree
        this.checkUplink();
    };

    Syncable.types = {};

    // wrap the operation's code with signature normalization
    Syncable.sigwrap = function sigwrap (proto, acname, alias) {
        var m = acname.match(Syncable.re_acname);
        var receivable = (m[1]==='$'), emittable = (m[2]==='$'), name = m[3];
        var wrap = function sigwrapd() {
            this.normalizeSignature(arguments,name);
            var spec=arguments[0], value=arguments[1], replica=arguments[2];
            Swarm.debug && this.log(spec,value,replica);
            if (!this._id) { throw new Error('undead object invoked'); }

            // TODO this.validate(), this.acl(), try{} catch()

            var returnedValue = this[acname](spec,value,replica); //FIXME unused

            if (emittable) {
                this.__emit(spec,value,replica);
                if (this._oplog) { // remember in the log
                    //var verop = spec.filter('!.');
                    //verop && (this._oplog[verop] = value);
                    this._oplog[spec.filter('!.')] = value; // FIXME pojo
                    this.compactLog && this.compactLog(); // TODO optimize
                }
            }
            if (receivable||emittable) { // state changing
                var opver = spec.version();
                if (this._version !== opver) { // ? TODO
                    this._version = (opver > this._version) ? opver : this._version + '!' + opver;
                }
            }
            // to force async signatures we eat the returned value silently
            return spec;
        };
        wrap._impl = acname;
        proto[name] = wrap;
    };
    Syncable.re_acname = /^([$_])([$_])(\w+)$/;
    Syncable._default = {};


    /**  All state-changing methods of a syncable class must be...
      *  $$operation
      *  $_no-emit-operation
      *  _$rpcCall
      *  __sig3Method
      *  plainMethod()
      */
    Syncable.extend = function(fn,own) {
        var parent = this;
        if (fn.constructor!==Function) {
            var id = fn.toString();
            fn = function SomeSyncable(){
                for(var name in fn.defaults) {
                    var dv = fn.defaults[name];
                    this[name] = dv.constructor===Object ? new dv.type(dv.value) : dv;
                }
                return parent.apply(this, arguments);
            };
            fn.id = fn.name = id; // if only it worked
        } else // please call Syncable.constructor.apply(this,args) in the constructor
            fn.id = fn.name;
        // inheritance trick from backbone.js
        var Surrogate = function(){ this.constructor = fn; };
        Surrogate.prototype = parent.prototype;
        var fnproto = fn.prototype = new Surrogate;
        // default field values
        var defs = fn.defaults = own.defaults || {};
        for(var k in defs) {
            if (defs[k].constructor===Function) {
                defs[k] = {type:defs[k]};
            }
        }
        delete own.defaults;
        // add methods
        for (var prop in own) {// extend
            if (Syncable.re_acname.test(prop)) { // an op
                Syncable.sigwrap(fnproto,prop);
                own[prop].constructor===String && (own[prop]=own[own[prop]]); // aliases
            }
            fnproto[prop] = own[prop];
        }
        // finishing touches
        fnproto._super = parent.prototype;
        fn._super = parent;
        fnproto._type = fn.id;
        fnproto._reactions = {};
        fn._pt = fnproto; // just a shortcut
        fn.extend = this.extend;
        fn.addReaction = this.addReaction;
        fn.removeReaction = this.removeReaction;
        Syncable.types[fn.id] = fn;
        return fn;
    };

    // A *reaction* is a hybrid of a listener and a method. It "reacts" on a
    // certain event for all objects of that type. The callback gets invoked
    // as a method, i.e. this===syncableObj. In an event-oriented architecture
    // reactions are rather handy, e.g. for creating mixins.
    Syncable.addReaction = function (method,fn) {
        var reactions = this.prototype._reactions;
        var list = reactions[method];
        if (!list)
            list = reactions[method] = [];
        list.push(fn);
        return {method:method,fn:fn};
    };

    Syncable.removeReaction = function (handle) {
        var method=handle.method, fn=handle.fn;
        var list = this.prototype._reactions[method];
        var i = list.indexOf(fn);
        if (i===-1) throw new Error('reaction unknown');
        list[i] = undefined; // such a peculiar pattern not to mess up out-of-callback removal
        while (list.length && !list[list.length-1]) list.pop();
    };

    // 3-parameter signature
    //  * specifier (or a base64 string)
    //  * value anything but a function
    //  * source/callback - anything that can receive events
    Syncable.prototype.normalizeSignature = function (args,method) {
        var len = args.length;
        while (len && args[len-1]===undefined) len--;
        if (len===0 || len>3)
            throw new Error('invalid number of arguments');
        var version = this._host.version(); // moment of *this* event FIXME on-demand
        // normalize replica/callback
        if (typeof(args[len-1])==='function') // model.on(callback)
            args[len-1] = {deliver:args[len-1],_wrapper:true};
        if (len<3 && args[len-1] && typeof(args[len-1].deliver)==='function') {
            args[2] = args[len-1]; // model.on(replica), model.on(key,replica)
            args[len-1] = null;
        }
        // normalize value
        if (!args[1] && !Spec.is(args[0]) ){//}&& typeof(args[0])==='object') {
            args[1] = args[0]; // model.set({key:value})
            args[0] = null;    // model.on('key')
        }
        // normalize specifier; every op needs to be fully specd
        var spec = new Spec(args[0]||'');
        // COMPLEX CASE: 1st arg may be a value which is a specifier
        if ( len<3 && ( (spec.type() && spec.type()!==this._type) ||
             (spec.id() && spec.id()!==this._id) ) ) {
                 if (!args[1]) {
                    args[1] = args[0];
                    spec = args[0] = this.spec();
                 } else
                    throw new Error('not my event: '+spec);
             }
        spec.has('/') || (spec=spec.add(this._type,'/'));
        spec.has('#') || (spec=spec.add(this._id,'#'));
        spec.has('!') || (spec=spec.add(version,'!'));
        spec.has('.') || (spec=spec.add(method,'.'));
        spec=spec.sort();
        args[0] = spec;
    };


    // Syncable includes all the (replica) spanning tree and (distributed)
    // garbage collection logix.
    Syncable.extend(Syncable,{  // :P
        spec: function () { return new Spec('/'+this._type+'#'+this._id); },
        // dispatches serialized operations back to their respective methods
        deliver: function (spec,value,lstn) {
            var pattern = spec.pattern();
            if (pattern==='/#!.') {
                var method = spec.method();
                if (typeof(this[method])==='function' && this[method]._impl)
                    this[method](spec,value,lstn);
                else
                    this.default(spec,value,lstn);
            } else if (pattern==='/#') { // unbundle
                var specs = [], sp;
                for (sp in value) {
                    new Spec(sp).pattern()==='!.' && specs.push(sp);
                }
                specs.sort().reverse();
                while (sp = specs.pop()) {
                    this.deliver(new Spec(spec.toString()+sp),value[sp],lstn); // TODO polish
                }
            } else
                throw new Error('malformed spec: '+spec);
        },
        // notify all the listeners of an operation
        __emit: function (spec,value,source) {
            var i,
                ls = this._lstn;
            if (ls && ls.length) {
                //this._lstn = []; // cycle protection
                for (i = 0; i < ls.length; i++) {
                    if (ls[i] && ls[i] !== source && ls[i].constructor !== Array) {
                        try {// skip empties, deferreds and the source
                            ls[i].deliver(spec, value, this);
                        } catch (ex) {
                            console.error(ex.message, ex.stack);
                        }
                    }
                }
            }
            var r = this._reactions[spec.method()];
            if (r) {
                r.constructor!==Array && (r = [r]);
                for(i = 0; i < r.length; i++) {
                    r[i] && r[i].call(this,spec,value,source);
                }
            }
            //if (this._lstn.length)
            //    throw new Error('Speedy Gonzales at last');
            //this._lstn = ls; // cycle protection off
        },
        // Blindly applies a JSON changeset to this model.
        apply: function (values) {
            for(var key in values) {
                //if (Model.reFieldName.test(key) && typeof(this[key])!=='function'){
                // FIXME validate()
                    var def = this.constructor.defaults[key];
                    this[key] = def&&def.type ? new def.type(values[key]) : values[key];
            }
        },
        validateOrder: function (spec,val,src) {
            /*var source = Spec.ext(version);
            for(var opspec in this._oplog)
                if (opspec.indexOf(source)!==-1) {
                    var v=new Spec(opspec).version(), s=Spec.ext(v);
                    if (s===source && version<=v)
                        return; // replay!
                 }*/
        },
        // the version vector for this object
        version: function () {
            var map = new Spec.Map(this._version);
            if (this._oplog) {
                for(var op in this._oplog) {
                    map.add(op);
                }
            }
            return map.toString(); // TODO return the object, let the consumer trim it to taste
        },

        // Produce the entire state or probably the necessary difference
        // to synchronize a replica which is at version *base*.
        diff: function (base) {
        },
        $_init: function () {
        },
        acl: function (spec,val,src) {
            return true;
        },
        validate: function (spec,val,src) {
            return true;
        },
        // Subscribe to the object's operations;
        // the upstream part of the two-way subscription
        //  on() with a full filter:
        //    /Mouse#Mickey!now.on   !since.event   callback
        __on: function (spec,filter,repl) {   // WELL  on() is not an op, right?
            // if no listener is supplied then the object is only
            // guaranteed to exist till the next Swarm.gc() run
            // stateless object fire no events; essentially, on() is deferred
            if (!repl) return;
            this._lstn.length || this._lstn.push(undefined);

            if (this._lstn[0]) {
                filter = new Spec(filter,'.'); // TODO prettify
                var base = filter.filter('!'),
                    event = filter.get('.');
                if (event && event==='init') {
                    repl.deliver(spec,this.pojo(),this);
                } else {
                    this._lstn.push(repl); // TODO holes
                }
                if (base && base.toString()) { // :(
                    var diff = this.diff(base);
                    diff && repl.deliver(this.spec(), diff, this); // may have no state
                    repl.reon (this.spec(), this.version(), this); // FIXME vector
                }
            } else {
                this._lstn.push( [spec,filter,repl] ); // defer this call (see __reon)
            }
            // TODO repeated subscriptions: send a diff, otherwise ignore
        },
        // downstream reciprocal subscription
        __reon: function (spec,base,repl) {
            if (!repl) throw new Error('?');
            var deferreds = [], dfrd, diff;
            if ( base && (diff=this.diff(base)) ) // TODO format check
                repl.deliver(this.spec(),diff,this);
            if (!this._lstn[0]) {
                this._lstn[0] = repl;
                // do deferred diff responses and reciprocal subscriptions
                this._lstn = this._lstn.filter(function(ln){
                    return !(ln && ln.constructor===Array && deferreds.push(ln));
                });
                while (dfrd = deferreds.pop())
                    this.__on.apply(this,dfrd);
            } else if (this._lstn[0] === repl) {
                console.warn(this._id + '.reon - double "reon" from ', repl._id);
            } else {
                var spec = this.spec();
                var uplinks = this._host.availableUplinks(spec);
                var closest = uplinks.shift();
                if (repl !== closest) {
                    console.warn('reon: violent uplink change', this._lstn[0]._id, repl._id);
//                } else {
//                    this._lstn.unshift(closest);
//                    this._lstn[1].off(this.spec(), null, this);
                }
            }
        },
        // Unsubscribe
        __off: function (spec,val,repl) {
            var ls = this._lstn;
            var i = ls.indexOf(repl); // fast path
            if (i===-1) {
                for(i = 0; i < ls.length; i++) {
                    var l = ls[i];
                    if (l && l._wrapper && l.deliver===repl.deliver) { break; }
                    if (l && l.constructor===Array && l[2]===repl) { break; }
                }
            }
<<<<<<< HEAD
            if (i < ls.length) {
                ls[i] = undefined;
                while (ls.length > 1 && !ls[ls.length - 1]) {
                    ls.pop();
                }
            } else {
                console.warn('listener unknown: ', repl._id);
                //TODO ??? throw new Error("listener unknown");
            }
=======
            if (i < ls.length) ls[i] = undefined;
            while (ls.length > 1 && !ls[ls.length - 1]) ls.pop();
            console.warn('listener', repl._id, 'is unknown to', this._id);
>>>>>>> 661021ad
        },
        __reoff: function (spec,val,repl) {
            if (this._lstn[0] === repl) {
                this._lstn[0] = undefined; // may be shifted
                if (this._id) { this.checkUplink(); }
            }
            //TODO don't need to throw new Error('reoff: uplink mismatch');
        },
        // Subscribes an object to the closest uplink (closest in terms of consistent
        // hashing). Cancels any other preexisting subscriptions.
        checkUplink: function () {
            var spec = this.spec();
            var uplinks = this._host.availableUplinks(spec);
            var closest = uplinks.shift();
            if (this._lstn[0]===closest) return;

            if (Swarm.debug) {
                console.log(this.spec() + ' uplink change (' +
                    (this._lstn[0]&&this._lstn[0]._host&&this._lstn[0]._host._id) +
                    ' >> ' + (closest&&closest._host&&closest._host._id) + ')');
            }
            // note: 2-param sig, filter and source (no event spec)
            closest.on(spec+this.version(),this);

            var almost;
            while (almost=uplinks.pop()) // B I N G O
                if (this._lstn.indexOf(almost)!==-1)
                    almost.off(spec,null,this);
        },
        // Sometimes we get an operation we don't support; not normally
        // happens for a regular replica, but still needs to be caught
        $_default: function (spec,val,repl) {
        },
        // As all the event/operation processing is asynchronous, we
        // cannot simply throw/catch exceptions over the network.
        // This method allows to send errors back asynchronously.
        // Sort of an asynchronous complaint mailbox :)
        $_err: function (spec,val,repl) {
            console.error('something failed: '+spec+' at '+repl._id);
        },
        // Deallocate everything, free all resources.
        close: function () {
            var l=this._lstn, s=this.spec();
            var uplink = l.shift();
            this._id = null; // no id - no object; prevent relinking
            uplink && uplink.off(s,null,this);
            while (l.length)
                l.pop().reoff(s,null,this);
            this._host.unregister(this);
        },
        // Once an object is not listened by anyone it is perfectly safe
        // to garbage collect it.
        gc: function () {
            var l = this._lstn;
            if (!l.length || (l.length===1 && !l[0]))
                this.close();
        },
        log: function(spec,value,replica) {
            var myspec = this.spec().toString(); //:(
            console.log(
                "%c@%s  %c%s%c%s  %c%O  %c%s@%c%s",
                "color: #888",
                    this._host._id,
                "color: #246",
                    this.spec().toString(),
                "color: #024; font-style: italic",
                    (myspec==spec.filter('/#')?
                        spec.filter('!.').toString() :
                        spec.toString()),
                "font-style: normal; color: #042",
                    (value&&value.constructor===Spec?value.toString():value),
                "color: #88a",
                    (replica&&((replica.spec&&replica.spec().toString())||replica._id)) ||
                        (replica?'no id':'undef'),
                "color: #ccd",
                        replica&&replica._host&&replica._host._id
                    //replica&&replica.spec&&(replica.spec()+
                    //    (this._host===replica._host?'':' @'+replica._host._id)
            );
        },
        __once: function (spec,something,cb) {
            var onceWrap = function () {
                cb.deliver.apply(this,arguments);
                this.off(spec,something,onceWrap);
            };
            this.on(spec,something,onceWrap);
        }
    });


    var Model = Swarm.Model = Syncable.extend('Model',{
        defaults: {
            _oplog: Object
        },
        /**  init modes:
        *    1  fresh id, fresh object
        *    2  known id, stateless object
        *    3  known id, state boot
        */
        $_init: function (spec,snapshot,host) {
            if (this._id===spec.version() && !snapshot._oplog) { // new fresh object  TODO nicer
                snapshot = snapshot || this._default || {};
                this.apply(snapshot);
            } else { // the state has arrived; apply it
                this.unpackState(snapshot);
                this._oplog = snapshot._oplog || {}; // TODO merge local edits & foreign oplog
                for (var sp in this._oplog) {
                    var v = new Spec(sp).version();
                    if (v>this._version)
                        this._version=v;
                }
                this.apply(snapshot);
            }
            //Syncable._pt.$_init.apply(this,arguments);
        },

        __on: function (spec,base,repl) {
            //  support the model.on('field',callback_fn) pattern
            if (repl && repl._wrapper && base && base.constructor===String && base!=='init') {
                repl._deliver = repl.deliver;
                var self = this;
                repl.deliver = function (spec,val,src) {
                    if (spec.method()==='set' && (base in val))
                        this._deliver.call(self,spec,val,src);
                }
            }
            // this will delay response if we have no state yet
            Syncable._pt.__on.call(this,spec,base,repl);
        },

        __off: function (spec,base,repl) {
            var ls = this._lstn;
            if (repl._wrapper && base.constructor===String)
                for(var i=0;i<ls.length;i++)
                    if (ls[i]._deliver===repl.deliver) {
                        repl.deliver = ls[i].deliver; // FIXME ugly
                    }
            Syncable.prototype.__off.apply(this,arguments);
        },


        diff: function (base) {
            var spec,
                ret = null;
            if (base && base!='!0') { // diff sync
                var map = new Spec.Map(base); // FIXME ! and bare
                for(spec in this._oplog) {
                    if (!map.covers(new Spec(spec).version())) {
                        ret || (ret = {});
                        ret[spec] = this._oplog[spec];
                    }
                }
                // TODO log truncation, forced init and everything
            } else { // snapshot sync
                if (this._version) {
                    ret = {};
                    var key = '!'+this._version+'.init';
                    ret[key] = this.pojo();
                    ret[key]._oplog = {};
                    ret[key]._version = this._version;
                    for(spec in this._oplog) {
                        ret[key]._oplog[spec] = this._oplog[spec];
                    }
                    this.packState(ret);
                }
            }
            return ret;
        },

        // TODO remove unnecessary value duplication
        packState: function (state) {
        },
        unpackState: function (state) {
        },
        /** Removes redundant information from the log; as we carry a copy
         *  of the log in every replica we do everythin to obtain the minimal
         *  necessary subset of it.
         *  As a side effect, distillLog allows up to handle some partial
         *  order issues (see $$set). */
        distillLog: function () {
            // explain
            var sets = [], cumul = {}, heads = {}, spec;
            for(var s in this._oplog) {
                spec = new Spec(s);
                if (spec.method() === 'set') {
                    sets.push(spec);
                }
            }
            sets.sort();
            for(var i=sets.length-1; i>=0; i--) {
                spec = sets[i];
                var val = this._oplog[spec], notempty = false;
                for(var key in val) {
                    if (key in cumul) {
                        delete val[key];
                    } else {
                        notempty = cumul[key] = true;
                    }
                }
                var source = spec.source();
                notempty || (heads[source] && delete this._oplog[spec]);
                heads[source] = true;
            }
            return cumul;
        },
        /** This barebones Model class implements just one kind of an op:
         *  set({key:value}). To implment your own ops you need to understand
         *  implications of partial order as ops may be applied in slightly
         *  different orders at different replicas. This implementation
         *  may resort to distillLog() to linearize ops.
         * */
        $$set: function (spec,value,repl) {
            var version = spec.version(), vermet = spec.filter('!.').toString();
            if (vermet in this._oplog)
                return; // replay
            this._oplog[vermet] = value._id ? value._id : value; // TODO nicer (sigwrap)  FIXME POJO
            if (version<this._version) { //
                this.distillLog(); // may amend the value
            }
            var distilled = this._oplog[vermet];
            distilled && this.apply(distilled);
        },
        pojo: function () {
            var pojo = {}, defs = this.constructor.defaults;
            for(var key in this) if (this.hasOwnProperty(key)) {
                if (Model.reFieldName.test(key)) {
                    var def = defs[key], val = this[key];
                    pojo[key] = def&&def.type ? (val.toJSON&&val.toJSON()) || val.toString() :
                                (val&&val._id ? val._id : val) ; // TODO prettify
                }
            }
            return pojo;
        },
        fill: function (key) { // TODO goes to Model to support references
            if (!this.hasOwnProperty(key))
                throw new Error('no such entry');
            //if (!Spec.is(this[key]))
            //    throw new Error('not a specifier');
            var spec = new Spec(this[key]).filter('/#');
            if (spec.pattern()!=='/#')
                throw new Error('incomplete spec');
            this[key] = this._host.get(spec);
            /* TODO new this.refType(id) || new Swarm.types[type](id);
            on('init', function(){
                self.emit('fill',key,this)
                self.emit('full',key,this)
            });*/
        },
        save: function () {
            var cumul = this.compactLog(), changes = {}, pojo=this.pojo(), key;
            for(key in pojo) {
                if (this[key]!==cumul[key]) {// TODO nesteds
                    changes[key] = this[key];
                }
            }
            for(key in cumul) {
                if (!(key in pojo)) {
                    changes[key] = null; // JSON has no undefined
                }
            }
            this.set(changes);
        }
    });
    Model.reFieldName = /^[a-z][a-z0-9]*([A-Z][a-z0-9]*)*$/;

    // Model may have reactions for field changes as well as for 'real' ops/events
    // (a field change is a .set operation accepting a {field:newValue} map)
    Model.addReaction = function (methodOrField, fn) {
        var proto = this.prototype;
        if (typeof(proto[methodOrField])==='function') { // it is a field name
            return Syncable.addReaction.call(this,methodOrField,fn);
        } else {
            var wrapper = function (spec,val) {
                if (methodOrField in val)
                    fn.apply(this,arguments);
            };
            wrapper._rwrap = true;
            return Syncable.addReaction.call(this,'set',wrapper);
        }
    };


    // Backbone's Collection is essentially an array and arrays behave poorly
    // under concurrent writes (see OT). Hence, our primary collection type
    // is a {key:Model} Set. One may obtain a linearized version by sorting
    // them by keys or otherwise.
    var Set = Swarm.Set = Model.extend('Set', {
        // an alias for $$set()
        add: function (key,spec) {
            var obj; // TODO add(obj)
            if (spec._id) {
                obj = spec;
                spec = obj.spec();
            }
            var kv = {};
            kv[key] = spec;
            var spec = this.set(kv); //FIXME unused
            obj && (this[key]=obj); // sorta auto-fill
            //method := 'add'
            //this._emit();
        },
        remove: function (key) {
            var kv = {};
            kv[key] = null;
            this.set(kv);  // FIXME key:val instead of {key:val} pidorasit
            //method := 'remove'
            //this._emit();
        },
        get: function (key) {
            // TODO default type
            if (!Spec.is(key) || !this[key])
                return undefined;
            if (!this[key]._id)
                this.fill(key);
            return this[key];
        },
        fillAll: function () {
            var keys = this.pojo();
            for(var key in keys) {
                if (this[key] && !this[key]._id) {
                    this.fill(key); // TODO events init->???
                }
            }
        },
        pojo: function () {
            var pojo = {}, defs = this.constructor.defaults;
            for(var key in this) {
                if (Spec.is(key)) {
                    var def = defs[key], val = this[key];
                    pojo[key] = def&&def.type ? (val.toJSON&&val.toJSON()) || val.toString() :
                            (val&&val._id ? val._id : val) ; // TODO prettify
                }
            }
            return pojo;
        },
        collection: function () {
            var keys = [], obj = [], pojo = this.pojo();
            for(var key in pojo) {
                keys.push(key);
            }
            keys.sort(); // TODO compare fn
            for(var i=0; i<keys.length; i++) {
                if (this[keys[i]]) {
                    obj.push(this[keys[i]]);
                }
            }
            return obj;
        }
    });

    /** Host is (normally) a singleton object registering/coordinating
     *  all the local Swarm objects, connecting them to appropriate
     *  external uplinks, maintaining clocks, etc.
     *  Host itself is not fully synchronized like a Model but still
     *  does some event gossiping with peer Hosts.
     *  */
    function Host (id, val, storage) {
        this.objects= {};
        this.lastTs= '';
        this.tsSeq= 0;
        this.clockOffset= 0;
        this.peers= {};
        this._storage = storage;
        this._host = this; // :)
        Syncable.call(this,id,undefined,this);

        if (this._storage) {
            this.peers[this._id] = this._storage;
            this._storage._host = this;
        }
        delete this.objects[this.spec()];
    }

    Swarm.Host = Syncable.extend(Host,{
        deliver: function (spec,val,repl) {
            if (spec.type()!=='Host') {
                var typeid = spec.filter('/#');
                var obj = this.objects[typeid];
                if (!obj) {
                    // TODO
                }
                obj && obj.deliver(spec,val,repl);
            } else
                this._super.deliver.apply(this,arguments);
        },
        __init: function (spec,val,repl) {
        },
        get: function (spec) {
            if (spec&&spec.constructor===Function&&spec.id)
                spec = '/'+spec.id;
            spec = new Spec(spec);
            var typeid = spec.filter('/#');
            if (!typeid.has('/'))
                throw new Error('invalid spec');
            var o = typeid.has('#') && this.objects[typeid];
            if (!o) {
                var t = Syncable.types[spec.type()];
                o = new t(typeid,undefined,this);
            }
            return o;
        },
        // Host forwards on() calls to local objects to support some
        // shortcut notations, like
        //          host.on('/Mouse',callback)
        //          host.on('/Mouse.init',callback)
        //          host.on('/Mouse#Mickey',callback)
        //          host.on('/Mouse#Mickey.init',callback)
        //          host.on('/Mouse#Mickey!baseVersion',repl)
        //          host.on('/Mouse#Mickey!base.x',trackfn)
        // The target object may not exist beforehand.
        // Note that the specifier is actually the second 3sig parameter
        // (value). The 1st (spec) reflects this /Host.on invocation only.
        __on: function (spec,ev_filter,peer) {
            var flt_spec = new Spec(ev_filter||'');
            if (flt_spec.type() && flt_spec.type()!=='Host') { // ??
                if (flt_spec.constructor===Function && flt_spec.id)
                    flt_spec = '/' + flt_spec.id;
                if (!Spec.is(flt_spec))
                    throw new Error('signature not understood');
                var flt = new Spec(flt_spec);
                // TODO maintain timestamp all the way down the callgraph
                var version = this.version();
                if (!flt.has('/'))
                    throw new Error('no type mentioned');
                if (!flt.has('#'))
                    flt.set('#',version);
                var typeid = flt.filter('/#');
                var o = this.get(typeid);
                o.on(typeid+'!'+version+'.on',flt.filter('!.'),peer);
                // We don't do this as the object may have no state now.
                // return o;
                // Instead, use host.on('/Type#id.init', function(,,o) {})

            } else {  // Downlink/peer host subscription
                if (ev_filter) { // Host used as common Syncable
                    Syncable.prototype.__on.apply(this, arguments);
                } else {
                    if (false) { // their time is off so tell them so  //FIXME ???
                        this.clockOffset;
                    }
                    var old = this.peers[peer._id];
                    old && old.off('/Host#' + peer._id, null, this);

                    this.peers[peer._id] = peer;
                    if (spec.method() === 'on')
                        peer.reon(this.spec() + '!' + this.version() + '.reon', '', this); // TODO offset '/Host#'+peer._id

                    for (var sp in this.objects) {
                        this.objects[sp].checkUplink();
                    }
                }
                this.__emit(spec,'',peer); // PEX hook
            }
        },
        __off: function (spec,nothing,peer) {
            var obj;
            if (spec.type()!=='Host') { // host.off('/Type#id') shortcut
                var typeid = spec.filter('/#');
                obj = this.objects[typeid];
                if (obj) {
                    obj.off(spec,clocks,peer);
                }
                return;
            }
            if (this.peers[peer._id]!==peer) {
                //throw new Error
                console.error('peer unknown', peer._id);
                return;
            }
            if (this._id !== peer._id) { // skip if peer ~ storage
                delete this.peers[peer._id];
            }
            for (var sp in this.objects) {
                obj = this.objects[sp];
                if (obj._lstn && obj._lstn.indexOf(peer)!==-1) {
                    obj.off(sp,'',peer);
                    this.checkUplink(sp);
                }
            }
            if (spec.method()==='off') {
                peer.reoff(this.spec()+'!'+this.version(),null,this);
            }
            this.__emit(spec, nothing, peer);
        },
        // Returns an unique Lamport timestamp on every invocation.
        // Swarm employs 30bit integer Unix-like timestamps starting epoch at
        // 1 Jan 2010. Timestamps are encoded as 5-char base64 tokens; in case
        // several events are generated by the same process at the same second
        // then sequence number is added so a timestamp may be more than 5
        // chars. The id of the Host (+user~session) is appended to the ts.
        version: function () {
            var d = new Date().getTime() - Host.EPOCH + (this.clockOffset||0);
            var ts = Spec.int2base((d/1000)|0,5), seq='';
            if (ts===this.lastTs)
                seq = Spec.int2base(++this.tsSeq,2); // max ~4000Hz
            else
                this.tsSeq = 0;
            this.lastTs = ts;
            return ts + seq + '+' + this._id;
        },
        // Returns an array of available uplink peer ids according to the consistent
        // hashing scheme. Note that client-side code runs this logic as well:
        // it is perfectly OK for a client to connect to multiple edge servers.
        availableUplinks: function (spec) {
            var self=this,
                uplinks=[],
                threshold = 4294967295,
                is_serverside = /^swarm/.test(this._id),
                target = Swarm.hash(spec)

            if (is_serverside) {
                threshold = Swarm.hashDistance(this._id, target);
                if (self._storage) {
                    uplinks.push({id: this._id, distance: threshold});
                }
            }
            for(var id in this.peers) {
                if (!/^swarm/.test(id)) { continue; } //skip client connections (it can't be an uplink)

                var dist = Swarm.hashDistance(id, target); //Math.abs(hash(id)-target);
                if (dist <= threshold) {
                    uplinks.push({id: id, distance: dist});
                }
            }
            uplinks.sort(function(x,y){ return x.distance - y.distance });
            return uplinks.map(function(o){return self.peers[o.id]});
        },
        register: function (obj) {
            var spec = obj.spec();
            if (spec in this.objects)
                return this.objects[spec];
            this.objects[spec] = obj;
            return obj;
        },
        unregister: function (obj) {
            var spec = obj.spec();
            // TODO unsubscribe from the uplink - swarm-scale gc
            (spec in this.objects) && delete this.objects[spec];
        },
        // initiate 2-way subscription (normally to a remote host)
        connect: function (peer) {
            peer.on(this.spec()+'!'+this.version(),'',this); // TODO offset
        },
        checkUplink: function (spec) {
            //  TBD Host event relay + PEX
        },
        __reon: '__on',
        __reoff: '__off'
    });
    Host.MAX_INT = 9007199254740992;
    Host.EPOCH = 1262275200000; // 1 Jan 2010 (milliseconds)
    Host.MAX_SYNC_TIME = 60*60000; // 1 hour (milliseconds)
    Swarm.HASH_FN = murmur.hash3_32_gc; //TODO use 2-liner, add murmur in murmur.js

    Swarm.CHASH_POINT_COUNT = 3;

    Swarm.hash = function hash (str) {
        var ret = [];
        // TODO rolling cache
        for(var i=0; i<Swarm.CHASH_POINT_COUNT; i++)
            ret.push(Swarm.HASH_FN(str,i))
        return ret;
    };


    Swarm.hashDistance = function hashDistance (id1,id2) {
        var hash1 = id1.constructor===Array ? id1 : Swarm.hash(id1.toString());
        var hash2 = id2.constructor===Array ? id2 : Swarm.hash(id2.toString());
        var mindist = 4294967295;
        for(var i=0; i<Swarm.CHASH_POINT_COUNT; i++) {
            for(var j=i; j<Swarm.CHASH_POINT_COUNT; j++) {
                mindist = Math.min( mindist, Math.abs(hash1[i]-hash2[j]) );
            }
        }
        return mindist;
    };

    Swarm.STUB = {
        deliver:function(){},
        on:function(){},
        off:function(){}
    };

    /**
     * Mocks a Host except all calls are serialized and sent
     * to the sink; any arriving data is parsed and delivered
     * to the local host.
     */
    function Pipe (opts) {
        var self = this;
        self.opts = opts || {};
        if (!self.opts.host) {
            throw new Error('no host specified for pipe');
        }
        if (!self.opts.transport && !self.opts.sink) {
            throw new Error('either "transport" or "sink" should be specified for pipe');
        }

        self.host = self._host = opts.host;
        self.transport = opts.transport;
        self.sink = opts.sink;
        self.serializer = opts.serializer || JSON;

        self._id = null;
        self.katimer = null;
        self.lastSendTS = self.lastRecvTS = self.time();
        self.bundle = {};
        self.timeout = self.opts.timeout || -1;
        self.reconnectDelay = self.opts.reconnectDelay || 1000;
    }
    Swarm.Pipe = Pipe;

    Pipe.KEEPALIVE_PERIOD = 8000; //ms
    Pipe.KEEPALIVE_PERIOD_HALF = Pipe.KEEPALIVE_PERIOD >> 1;
    Pipe.UNHERD = 20; // 20ms, thundering herd avoidance

    Pipe.prototype.startKeepAlive = function () {
        if (this.katimer) { return; }
        //console.log('pipe.startKeepAlive');
        var ka_interval = Pipe.KEEPALIVE_PERIOD_HALF + (10 * Math.random()) | 0;
        this.katimer = setInterval(this.keepalive.bind(this), ka_interval); // desynchronize
    };

    Pipe.prototype.stopKeepAlive = function () {
        if (!this.katimer) { return; }
        //console.log('pipe.stopKeepAlive');
        clearInterval(this.katimer);
        this.katimer = null;
    };

    Pipe.prototype.connect = function pc () {
        var self = this;
        var logger = self.console || console;

        if (!self.sink) {
            self.sink = self.transport();
            self.sink.on('open', function onConnectionOpened() {
                if (Swarm.debug) { logger.log('sink opened'); }
                self.host.connect(self); // BAD: mixing active/passive behavior in the Pipe class
                self.startKeepAlive();
            });
        } else {
            self.startKeepAlive();
        }

        self.sink.on('data', function onMessageReceived(message_data) {
            self.lastRecvTS = self.time();
            var str = message_data.toString();
            if (self._id)
                self.parseBundle(str);
            else
                self.parseHandshake(str);
            self.reconnectDelay = self.opts.reconnectDelay || 1000;
        });
        //TODO ??? handle "error"
        self.sink.on('close', function onConnectionClosed(reason) {
            if (Swarm.debug) { logger.log('sink closed'); }
            self.sink = null; // needs no further attention
            self.stopKeepAlive();
            //TODO ??? unregister all listeners
            self._id && self.close(true); // are we closing for internal/external reasons?
        });
    };

    Pipe.prototype.parseHandshake = function ph (str) {
        var handshake = this.serializer.parse(str), spec, value, key;
        for (key in handshake) {
            spec = new Spec(key);
            value = handshake[key];
            break; // 8)-
        }
        if (!spec) { throw new Error('handshake:no_spec'); }
        this._id = spec.id();
        if (this.console && this.console.grep) { this.console.grep(' ' + this._id); }

        var method = spec.method();
        switch (method) {
        case 'on':
        case 'reon':
            this.host[method](spec, value, this);
            break;
        default:
            throw new Error('handshake:wrong_method');
        }
    };

    Pipe.prototype.close = function pc (reconnect) {
        if (Swarm.debug) { (this.console || console).log('pipe.close'); }
        this.stopKeepAlive();
        this.host.off(this);
        this._id = null;
        if (this.sink) try {
            this.sink.close();
            this.sink = null;
        } catch(ex){}

        if (reconnect) {
            var self = this;
            // schedule a retry
            self.reconnectDelay = Math.min(30000, self.reconnectDelay<<1);
            if (self.transport) {
                setTimeout(function () { self.connect(); }, self.reconnectDelay);
            }
        }
    };

    Pipe.prototype.deliver = function pd (spec, val, src) {
        var self = this;
        val && val.constructor===Spec && (val=val.toString());
        self.bundle[spec] = val; // TODO aggregation
        if (self.timeout === -1) {
            self.sendBundle();
            return;
        }
        var now = this.time(), gap = now-self.lastSendTS;
        self.timer = self.timer || setTimeout(function(){
            self.sendBundle();
            self.timer = null;
        }, gap>self.timeout ? PIPE.UNHERD*Math.random() : self.timeout-gap );
    };

// milliseconds as an int
    Pipe.prototype.time = function () { return new Date().getTime(); };
    Pipe.prototype.spec = function () { return new Spec('/Host#'+this._id); };

    Pipe.prototype.keepalive = function () {
        var now = this.time();
        if (now - this.lastSendTS > Pipe.KEEPALIVE_PERIOD_HALF) {
            this.sendBundle(); // empty "{}" message
        }
        if (now - this.lastRecvTS > Pipe.KEEPALIVE_PERIOD * 1.5) {
            this.stuck = true;
        }
        if (now-this.lastRecvTS > Pipe.KEEPALIVE_PERIOD * 4) {
            (this.console || console).log('probably dead pipe');
            this.close();
        }
    };

    Pipe.prototype.parseBundle = function pb (msg) {
        var self = this,
            bundle = self.serializer.parse(msg.toString()),
            spec_list = [],
            spec, key;
        //parse specifiers
        for(key in bundle) {
            key && spec_list.push(new Spec(key));
        }
        spec_list.sort().reverse();
        if (!self._id) {//if not handshaken: TODO fetch on()
            spec = spec_list.shift();
            self.parseHandshake(spec, bundle[spec]);
            return;
        }
        while (spec = spec_list.pop()) {
            self.host.deliver(spec, bundle[spec], self);
        }
    };

    Pipe.prototype.sendBundle = function pS () {
        var self = this;
        var logger = self.console || console;
        var sendStr = self.serializer.stringify(self.bundle);
        self.bundle = {};
        if (!self.sink) { return; } //TODO ??? maybe throw new Error('no connection opened');

        try {
            if (Swarm.debug) { logger.log('goes to', (self._id || self.opts.peerName), sendStr); }
            self.sink.send(sendStr);
            self.lastSendTS = self.time();
        } catch (ex) {
            logger.error('send error'+ex); // ^ 'close' event assumed
            //self.close();
        }
    };


    var syncMethods = ['on','off','reon','reoff'];

    Swarm.genericize = function genericize (fn) {
        fn.prototype.normalizeSignature = Swarm.Syncable.prototype.normalizeSignature;
        syncMethods.forEach(function addMethod(method) {
            fn.prototype[method] = function () {
                this.normalizeSignature(arguments,method);
                var spec=new Spec(arguments[0]), value=arguments[1], replica=arguments[2];
                !spec.has('.') && (spec=spec.add(method,'.'));
                this.deliver(spec,value,replica);
            };
        });
    };

    Swarm.genericize(Pipe);

    return Swarm;
}));<|MERGE_RESOLUTION|>--- conflicted
+++ resolved
@@ -572,21 +572,12 @@
                     if (l && l.constructor===Array && l[2]===repl) { break; }
                 }
             }
-<<<<<<< HEAD
             if (i < ls.length) {
                 ls[i] = undefined;
-                while (ls.length > 1 && !ls[ls.length - 1]) {
-                    ls.pop();
-                }
             } else {
-                console.warn('listener unknown: ', repl._id);
-                //TODO ??? throw new Error("listener unknown");
-            }
-=======
-            if (i < ls.length) ls[i] = undefined;
+                console.warn('listener', repl._id, 'is unknown to', this._id);
+            }
             while (ls.length > 1 && !ls[ls.length - 1]) ls.pop();
-            console.warn('listener', repl._id, 'is unknown to', this._id);
->>>>>>> 661021ad
         },
         __reoff: function (spec,val,repl) {
             if (this._lstn[0] === repl) {
@@ -999,14 +990,14 @@
         // The target object may not exist beforehand.
         // Note that the specifier is actually the second 3sig parameter
         // (value). The 1st (spec) reflects this /Host.on invocation only.
-        __on: function (spec,ev_filter,peer) {
-            var flt_spec = new Spec(ev_filter||'');
-            if (flt_spec.type() && flt_spec.type()!=='Host') { // ??
-                if (flt_spec.constructor===Function && flt_spec.id)
-                    flt_spec = '/' + flt_spec.id;
-                if (!Spec.is(flt_spec))
+        __on: function (spec,evfilter,peer) {
+            evfilter = new Spec(evfilter||'');
+            if (evfilter.type() && evfilter.type()!=='Host') { // ??
+                if (evfilter.constructor===Function && evfilter.id)
+                    evfilter = '/' + evfilter.id;
+                if (!Spec.is(evfilter))
                     throw new Error('signature not understood');
-                var flt = new Spec(flt_spec);
+                var flt = new Spec(evfilter);
                 // TODO maintain timestamp all the way down the callgraph
                 var version = this.version();
                 if (!flt.has('/'))
@@ -1021,23 +1012,21 @@
                 // Instead, use host.on('/Type#id.init', function(,,o) {})
 
             } else {  // Downlink/peer host subscription
-                if (ev_filter) { // Host used as common Syncable
-                    Syncable.prototype.__on.apply(this, arguments);
-                } else {
-                    if (false) { // their time is off so tell them so  //FIXME ???
-                        this.clockOffset;
-                    }
-                    var old = this.peers[peer._id];
-                    old && old.off('/Host#' + peer._id, null, this);
-
-                    this.peers[peer._id] = peer;
-                    if (spec.method() === 'on')
-                        peer.reon(this.spec() + '!' + this.version() + '.reon', '', this); // TODO offset '/Host#'+peer._id
-
-                    for (var sp in this.objects) {
-                        this.objects[sp].checkUplink();
-                    }
-                }
+
+                if (false) { // their time is off so tell them so  //FIXME ???
+                    this.clockOffset;
+                }
+                var old = this.peers[peer._id];
+                old && old.off('/Host#'+peer._id,null,this);
+
+                this.peers[peer._id] = peer;
+                if (spec.method()==='on')
+                    peer.reon(this.spec()+'!'+this.version()+'.reon','',this); // TODO offset '/Host#'+peer._id
+
+                for(var sp in this.objects) {
+                    this.objects[sp].checkUplink();
+                }
+
                 this.__emit(spec,'',peer); // PEX hook
             }
         },
@@ -1069,7 +1058,6 @@
             if (spec.method()==='off') {
                 peer.reoff(this.spec()+'!'+this.version(),null,this);
             }
-            this.__emit(spec, nothing, peer);
         },
         // Returns an unique Lamport timestamp on every invocation.
         // Swarm employs 30bit integer Unix-like timestamps starting epoch at
