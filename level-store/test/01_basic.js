"use strict";

var Storage = require('..');
var stamp = require('swarm-stamp');

var bat = require('swarm-bat');

var tape = require('tape');
if (typeof(window)==='object') {
    var tape_dom = require('tape-dom');
    tape_dom.installCSS();
    tape_dom.stream(tape);
}


var DIALOGUES_4A_BASIC = [

{
    comment: "crazy client",
    query:  "[loopback:lvl1A#crazy]\tAbRA cAdaBra\n",
    response:
<<<<<<< HEAD
        "[loopback:lvl1A#crazy]/Swarm+LvlStore#db!store0+local~ssn.on\t\n" +
=======
        "[loopback:lvl1A#crazy]/Swarm+LvlStore#db!0S~00000+local~ssn.on\t\n" +
>>>>>>> 4dc02118
        ".error\tbad op format\n"+
        "[EOF]"
},

{
<<<<<<< HEAD
    comment:  "host handshake",
    query:    "[loopback:lvl1A#local]/Swarm#db!host0+local~ssn.on\t\n",
    response: "[loopback:lvl1A#local]/Swarm+LvlStore#db!store1+local~ssn.on\t\n"
=======
    comment:  "client 1 handshake",
    query:    "[loopback:lvl1A#local~ssn]/Swarm#db!stamp+local~ssn.on\t\n",
    response: "[loopback:lvl1A#local~ssn]/Swarm+LvlStore#db!0S~00001+local~ssn.on\t\n"
>>>>>>> 4dc02118
},

{
    comment: "(remote) state push + on",
    query:
        "/Type#time1+remote~ssn!time1+remote~ssn.state\tsome state 1\n"+
        "/Type#time1+remote~ssn!stream+remote~ssn.on !time1+remote~ssn\n",
    response:
        "/Type#time1+remote~ssn!stream+remote~ssn.diff\n\n"+
        "/Type#time1+remote~ssn!stream+remote~ssn.on\t!time1+remote~ssn\n"
},

{
    comment: "local op submission (stamp added)",
    query:
        "/Type#time1+remote~ssn.op\tlocal op\n",
    response:
        "/Type#time1+remote~ssn!00000+local~ssn.op\tlocal op\n"
},

{
    comment: "another remote .on (diff with the new op)",
    query:
        "/Type#time1+remote~ssn!stream2+remote~ssn.on\t!time1+remote~ssn\n",
    response:
        "/Type#time1+remote~ssn!stream2+remote~ssn.diff\n" +
            "\t!00000+local~ssn.op\tlocal op\n\n" +
        "/Type#time1+remote~ssn!stream2+remote~ssn.on\t!time1+remote~ssn\n"
},

{
    comment: "feeding remote ops",
    query:
        "/Type#time1+remote~ssn!time2+remote~ssn.op some op\n"+
        "/Type#time1+remote~ssn!time3+remote~ssn.op another op\n"+
        "/Type#time1+remote~ssn!time+remote~ssn.op out-of-order op\n",
    response:
        "/Type#time1+remote~ssn!time2+remote~ssn.op\tsome op\n"+
        "/Type#time1+remote~ssn!time3+remote~ssn.op\tanother op\n"+
        "/Type#time1+remote~ssn!time+remote~ssn.error\top is out of order\n"
    // FIXME error forwarding
},

// BIG FIXME  learned comparator: report differences
//            StreamTest: nicely log differences
/*
{
    comment: "second client handshake",
    query:
    "[loopback:lvl1A#local~ssn2]/Swarm#db!time1+remote~ssn2.on\t\n",
    response:
    "[loopback:lvl1A#local~ssn2]/Swarm#db!0S3+local~ssn.on\t\n"
},*/

{
    comment: "second client on",
    query:
    "/Type#time1+remote~ssn!time1+usr2~sn.on\t\n",
    response:
    "/Type#time1+remote~ssn!time1+usr2~sn.diff\n" +
        "\t!time1+remote~ssn.state\tsome state 1\n" +
        "\t!time2+remote~ssn.op\tsome op\n" +
        "\t!time3+remote~ssn.op\tanother op\n\n" +
    "/Type#time1+remote~ssn!time1+usr2~sn.on\ttime3+remote~ssn\n"
}

];


tape('1.A basic cases', function(t){

    var storage = new Storage({
        ssn_id: 'local~ssn',
        db_id: 'db',
        clock: new stamp.TestClock('local~ssn', {start:'now00'})
    });

    storage.listen('loopback:lvl1A', testit );

    function testit () {

        var mux = new bat.BatMux('mux', 'loopback:lvl1A');

        var bt = new bat.StreamTest(mux.trunk, DIALOGUES_4A_BASIC, t.equal.bind(t));

        bt.runScenario( function () {
            t.end();
        } );

    }

});


/*asyncTest('4.D dialogues', function(test){
    console.warn(QUnit.config.current.testName);

    var i=0;
    var exchange;

    sendQuery();

    function sendQuery () {
        console.warn(QUnit.config.current.testName + ' round #' + i);

        exchange = DIAOLGUES[i];
        stream.write(exchange.query.join('\n')+'\n');
        setTimeout(checkResponse, 10);
    }

    function checkResponse () {
        var response = (stream.read()||'').toString();
        response = response.replace(/[ \t]+/g,' ');
        response = response.replace(/\.reon\s+\d{4,20}/,'.reon $TIME');

        /*var responses = response.match(Host.LineBasedSerializer.line_re);
        for(var j=0; j<responses.length; j++) {
            responses[j] = responses[j].replace(/\n$/,'');
        }*
        var expected = exchange.response.join('\n')+'\n';

        equal(response, expected);

        if (++i<DIALOGUES.length) {
            sendQuery();
        } else {
            start();
        }
    }
});*/<|MERGE_RESOLUTION|>--- conflicted
+++ resolved
@@ -19,25 +19,15 @@
     comment: "crazy client",
     query:  "[loopback:lvl1A#crazy]\tAbRA cAdaBra\n",
     response:
-<<<<<<< HEAD
         "[loopback:lvl1A#crazy]/Swarm+LvlStore#db!store0+local~ssn.on\t\n" +
-=======
-        "[loopback:lvl1A#crazy]/Swarm+LvlStore#db!0S~00000+local~ssn.on\t\n" +
->>>>>>> 4dc02118
         ".error\tbad op format\n"+
         "[EOF]"
 },
 
 {
-<<<<<<< HEAD
     comment:  "host handshake",
     query:    "[loopback:lvl1A#local]/Swarm#db!host0+local~ssn.on\t\n",
     response: "[loopback:lvl1A#local]/Swarm+LvlStore#db!store1+local~ssn.on\t\n"
-=======
-    comment:  "client 1 handshake",
-    query:    "[loopback:lvl1A#local~ssn]/Swarm#db!stamp+local~ssn.on\t\n",
-    response: "[loopback:lvl1A#local~ssn]/Swarm+LvlStore#db!0S~00001+local~ssn.on\t\n"
->>>>>>> 4dc02118
 },
 
 {
@@ -55,7 +45,7 @@
     query:
         "/Type#time1+remote~ssn.op\tlocal op\n",
     response:
-        "/Type#time1+remote~ssn!00000+local~ssn.op\tlocal op\n"
+        "/Type#time1+remote~ssn!now00+local~ssn.op\tlocal op\n"
 },
 
 {
