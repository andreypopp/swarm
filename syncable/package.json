--- conflicted
+++ resolved
@@ -22,14 +22,9 @@
   "main": "index.js",
   "browser": "index.js",
   "dependencies": {
-<<<<<<< HEAD
-      "stream-url": "~0.0.12",
-      "swarm-stamp": "1.0.0",
+      "stream-url": "^0.0.12",
+      "swarm-stamp": "~1.0.0",
       "readable-stream": "~1.1.0",
-=======
-      "stream-url": "^0.0.12",
-      "swarm-stamp": "1.0.0",
->>>>>>> f564945f
       "eventemitter3": "^1.1.1"
   },
   "devDependencies": {
