--- conflicted
+++ resolved
@@ -28,11 +28,7 @@
     ).ops;
     var expect_ops = [], i=1;
 
-<<<<<<< HEAD
     t.plan(send_ops.length*4);
-=======
-    t.plan(send_ops.length * 3);
->>>>>>> 2ce6ab6f
 
     opstream.on('data', function(op) {
         var next = expect_ops.pop();
@@ -117,10 +113,7 @@
     stream.write("/Model#stamp!time.on\t\n");
 });
 
-<<<<<<< HEAD
-tape.skip('3.F patch: partial read', function (t) {
-    // FIXME
-=======
+
 tape('3.F stream end', function (t) {
     var stream = new BatStream();
     var opstream = new OpStream(stream.pair);
@@ -183,20 +176,19 @@
 });
 
 
-tape('3.I stream interface', function (t) {
+tape.skip('3.I stream .write()/.read() interface', function (t) {
     var stream = new BatStream();
     var pair = new OpStream(stream.pair, {});
     var opstream = new OpStream(stream, {});
     var op, index = 0;
-    var send_ops = [
-        new Op('/Host#db+cluster!time1+user1~ssn.on', '', 'stream'),
-        new Op('/Host#db+cluster!time2+user2~ssn.on', '12345', 'stream'),
-        new Op('/Model#stamp+author!time3+user3~ssn.diff',
-            '\t!stamp+source.op\tvalue\n'+
-            '\t!stamp2+source2.op\tvalue2\n'+
-            '\n',  // FIXME
-            'stream')
-    ];
+    var send_ops = Op.parse(
+        '/Model#id!time1+user1~ssn.on\t\n\n'+
+        '/Mode#some!time2+user2~ssn.set\t12345\n'+
+        '/Model#stamp+author!time3+user3~ssn.on\tpos\n'+
+               '\t!stamp+source.op\tvalue\n'+
+               '\t!stamp2+source2.op\tvalue2\n\n',
+        'pair'
+    ).ops;
 
     function check_op(op) {
         var next = send_ops[index++];
@@ -207,6 +199,7 @@
 
     t.plan(send_ops.length * 3 + 2);
     pair.sendHandshake(new Op('/Swarm#db+cluster!pair.on', '', 'stream'));
+
     pair.write(send_ops[0]);
     pair.write(send_ops[1]);
 
@@ -219,5 +212,8 @@
 
     pair.write(send_ops[2]);
     check_op(opstream.read());
->>>>>>> 2ce6ab6f
+});
+
+
+tape.skip('3.J patch: partial read', function (t) {
 });