{
    "name": "swarm-replica",
    "version": "1.0.4",
    "homepage": "http://github.com/gritzko/swarm",
    "repository": {
        "type": "git",
        "url": "https://github.com/gritzko/swarm.git"
    },
    "author": {
        "email": "victor.grishchenko@gmail.com",
        "name": "Victor Grishchenko"
    },
    "email": "swarm.js@gmail.com",
    "license": "MIT",
    "files": [
        "src/*.js",
        "test/*.js",
        "LICENSE",
        "README.md",
        "index.js"
    ],
    "main": "src/Replica.js",
    "browser": "src/Replica.js",
    "dependencies": {
        "swarm-stamp": "1.0.0",
<<<<<<< HEAD
        "swarm-syncable": "1.0.2",
=======
        "swarm-syncable": "1.0.1",
>>>>>>> f564945f
        "level": "^1.3.0",
        "stream-url": "~0.0.12",
        "eventemitter3": "^1.1.1"
    },
    "devDependencies": {
        "swarm-bat": "~1.0.2",
        "memdown": "^1.0.0",
        "tape": "^4.0.2",
        "tap-spec": "^4.0.2",
        "tape-dom": "^0.0.10"
    },
    "scripts": {
        "test": "tape test/*.js | tap-spec"
    }
}<|MERGE_RESOLUTION|>--- conflicted
+++ resolved
@@ -23,14 +23,10 @@
     "browser": "src/Replica.js",
     "dependencies": {
         "swarm-stamp": "1.0.0",
-<<<<<<< HEAD
-        "swarm-syncable": "1.0.2",
-=======
-        "swarm-syncable": "1.0.1",
->>>>>>> f564945f
+        "swarm-syncable": "~1.0.2",
         "level": "^1.3.0",
         "stream-url": "~0.0.12",
-        "eventemitter3": "^1.1.1"
+        "eventemitter3": "~1.1.1"
     },
     "devDependencies": {
         "swarm-bat": "~1.0.2",
